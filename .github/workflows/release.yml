--- conflicted
+++ resolved
@@ -5,11 +5,7 @@
 
 jobs:
   build:
-<<<<<<< HEAD
-    if: github.repository === 'remix-run/remix'
-=======
     if: github.repository == 'remix-run/remix'
->>>>>>> c1821e4f
     runs-on: ubuntu-latest
 
     steps:
