--- conflicted
+++ resolved
@@ -77,7 +77,6 @@
 ```
 
 - **replace**: boolean - replace the current entry in the history stack instead of pushing a new one
-<<<<<<< HEAD
 - **relative**: `"route" | "path"` - defines the relative path behavior for the link
   - `"route"` will use the route hierarchy so `".."` will remove all URL segments of the current route pattern while `"path"` will use the URL path so `".."` will remove one URL segment
 - **state**: any - adds persistent client side routing state to the next location
@@ -85,16 +84,10 @@
 - **unstable_viewTransition**: boolean - enables a [View Transition][view-transitions] for this navigation by wrapping the final state update in `document.startViewTransition()`
   - If you need to apply specific styles for this view transition, you will also need to leverage the [`unstable_useViewTransitionState()`][use-view-transition-state]
 
-[redirect]: ../fetch/redirect
+[redirect]: ../utils/redirect
 [flush-sync]: https://react.dev/reference/react-dom/flushSync
 [start-transition]: https://react.dev/reference/react/startTransition
 [view-transitions]: https://developer.mozilla.org/en-US/docs/Web/API/View_Transitions_API
 [use-view-transition-state]: ../hooks//use-view-transition-state
-=======
-- **relative**: `"route" | "path"` - defines the relative path behavior for the link. `"route"` will use the route hierarchy so `".."` will remove all URL segments of the current route pattern while `"path"` will use the URL path so `".."` will remove one URL segment.
-- **state**: any - adds persistent client side routing state to the next location.
-
-[redirect]: ../utils/redirect
 [action]: ../route/action
-[loader]: ../route/loader
->>>>>>> 43387828
+[loader]: ../route/loader