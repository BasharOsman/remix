--- conflicted
+++ resolved
@@ -14,13 +14,8 @@
   "main": "dist/index.js",
   "typings": "dist/index.d.ts",
   "dependencies": {
-<<<<<<< HEAD
     "@architect/functions": "^5.2.0",
-    "@remix-run/node": "1.10.0",
-=======
-    "@architect/functions": "^5.0.2",
     "@remix-run/node": "1.10.1",
->>>>>>> 529322d8
     "@types/aws-lambda": "^8.10.82"
   },
   "devDependencies": {
