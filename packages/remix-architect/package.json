{
  "name": "@remix-run/architect",
  "version": "1.17.1",
  "description": "Architect server request handler for Remix",
  "bugs": {
    "url": "https://github.com/remix-run/remix/issues"
  },
  "repository": {
    "type": "git",
    "url": "https://github.com/remix-run/remix",
    "directory": "packages/remix-architect"
  },
  "license": "MIT",
  "main": "dist/index.js",
  "typings": "dist/index.d.ts",
  "dependencies": {
    "@architect/functions": "^5.2.0",
<<<<<<< HEAD
    "@remix-run/node": "1.17.0",
    "@types/aws-lambda": "^8.10.82"
=======
    "@remix-run/node": "1.17.1"
>>>>>>> 7c349aae
  },
  "devDependencies": {
    "@types/lambda-tester": "^3.6.1",
    "lambda-tester": "^4.0.1"
  },
  "engines": {
    "node": ">=14.0.0"
  },
  "files": [
    "dist/",
    "CHANGELOG.md",
    "LICENSE.md",
    "README.md"
  ]
}<|MERGE_RESOLUTION|>--- conflicted
+++ resolved
@@ -15,12 +15,8 @@
   "typings": "dist/index.d.ts",
   "dependencies": {
     "@architect/functions": "^5.2.0",
-<<<<<<< HEAD
-    "@remix-run/node": "1.17.0",
+    "@remix-run/node": "1.17.1",
     "@types/aws-lambda": "^8.10.82"
-=======
-    "@remix-run/node": "1.17.1"
->>>>>>> 7c349aae
   },
   "devDependencies": {
     "@types/lambda-tester": "^3.6.1",
