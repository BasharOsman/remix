import childProcess from "child_process";
import fse from "fs-extra";
import path from "path";
import util from "util";
import { pathToFileURL } from "url";
import semver from "semver";

const execFile =
  process.platform === "win32"
    ? util.promisify(childProcess.exec)
    : util.promisify(childProcess.execFile);

const remix = path.resolve(
  __dirname,
  "../../../build/node_modules/@remix-run/dev/cli.js"
);

const TEMP_DIR = path.join(process.cwd(), ".tmp", "create-remix");

describe("remix cli", () => {
  beforeAll(() => {
    if (!fse.existsSync(remix)) {
      throw new Error(`Cannot run Remix CLI tests w/out building Remix`);
    }
  });
  describe("the --help flag", () => {
    it("prints help info", async () => {
      let { stdout } = await execFile("node", [remix, "--help"], {
        env: {
          ...process.env,
          NO_COLOR: "1",
        },
      });
      expect(stdout).toMatchInlineSnapshot(`
        "
          R E M I X

          Usage:
            $ remix create <projectDir> --template <template>
            $ remix init [projectDir]
            $ remix build [projectDir]
            $ remix dev [projectDir]
            $ remix routes [projectDir]
            $ remix setup [remixPlatform]

          Options:
            --help, -h          Print this help message and exit
            --version, -v       Print the CLI version and exit
            --no-color          Disable ANSI colors in console output
          \`create\` Options:
            --template          The template to use
            --no-install        Skip installing dependencies after creation
            --no-typescript     Convert the template to JavaScript
            --remix-version     The version of Remix to use
          \`build\` Options:
            --sourcemap         Generate source maps for production
          \`dev\` Options:
            --debug             Attach Node.js inspector
          \`routes\` Options:
            --json              Print the routes as JSON

          Values:
            - projectDir        The Remix project directory
            - template          The project template to use
            - remixPlatform     node or cloudflare

          Creating a new project:

            Remix projects are created from templates. A template can be:

            - a file path to a directory of files
            - a file path to a tarball
            - the name of a repo in the remix-run GitHub org
            - the name of a username/repo on GitHub
            - the URL of a tarball

            $ remix create my-app --template /path/to/remix-template
            $ remix create my-app --template /path/to/remix-template.tar.gz
            $ remix create my-app --template [remix-run/]grunge-stack
            $ remix create my-app --template github-username/repo-name
            $ remix create my-app --template https://github.com/:username/:repo
            $ remix create my-app --template https://github.com/:username/:repo/tree/:branch
            $ remix create my-app --template https://github.com/:username/:repo/archive/refs/tags/:tag.tar.gz
            $ remix create my-app --template https://example.com/remix-template.tar.gz

            To create a new project from a template in a private GitHub repo,
            set the \`GITHUB_TOKEN\` environment variable to a personal access
            token with access to that repo.

          Initialize a project::

            Remix project templates may contain a \`remix.init\` directory
            with a script that initializes the project. This script automatically
            runs during \`remix create\`, but if you ever need to run it manually
            (e.g. to test it out) you can:

            $ remix init

          Build your project:

            $ remix build
            $ remix build --sourcemap
            $ remix build my-app

          Run your project locally in development:

            $ remix dev
            $ remix dev my-app
            $ remix dev --debug

          Show all routes in your app:

            $ remix routes
            $ remix routes my-app
            $ remix routes --json

        "
      `);
    });
  });

  describe("the --version flag", () => {
    it("prints the current version", async () => {
      let { stdout } = await execFile("node", [remix, "--version"]);
      expect(!!semver.valid(stdout.trim())).toBe(true);
    });
  });

  describe("the -v flag", () => {
    it("prints the current version", async () => {
      let { stdout } = await execFile("node", [remix, "-v"]);
      expect(!!semver.valid(stdout.trim())).toBe(true);
    });
  });

  describe("the create command", () => {
    beforeAll(async () => {
      await fse.emptyDir(TEMP_DIR);
    });

    afterAll(() => {
      /**
       * This prevents the console for spitting out a bunch of junk like this for
       * every fixture:
       *
       *    jest-haste-map: Haste module naming collision: remix-app-template-js
       *
       * I found some github issues that says that `modulePathIgnorePatterns` should
       * help, so I added it to our `jest.config.js`, but it doesn't seem to help, so
       * I brute-forced it here.
       */
      async function renamePkgJsonApp(dir: string) {
        let pkgPath = path.join(dir, "package.json");
        let pkg = await fse.readFile(pkgPath);
        let obj = JSON.parse(pkg.toString());
        obj.name = path.basename(dir);
        await fse.writeFile(pkgPath, JSON.stringify(obj, null, 2) + "\n");
      }

      let dirs = fse.readdirSync(TEMP_DIR);
      for (let dir of dirs) {
        renamePkgJsonApp(path.join(TEMP_DIR, dir));
      }
    });

    function getProjectDir(name: string) {
      return path.join(
        TEMP_DIR,
        `${name}-${Math.random().toString(32).slice(2)}`
      );
    }

    // this also tests sub directories
    it("works for examples in the remix repo", async () => {
      let projectDir = getProjectDir("example");
      let { stdout } = await execFile("node", [
        remix,
        "create",
        projectDir,
        "--template",
        "basic",
        "--no-install",
      ]);
      expect(stdout.trim()).toBe(
        `💿 That's it! \`cd\` into "${projectDir}" and check the README for development and deploy instructions!`
      );
      expect(
        fse.existsSync(path.join(projectDir, "package.json"))
      ).toBeTruthy();
      expect(
        fse.existsSync(path.join(projectDir, "app/root.tsx"))
      ).toBeTruthy();
    });

    it("works for templates in the remix org", async () => {
      let projectDir = getProjectDir("template");
      let { stdout } = await execFile("node", [
        remix,
        "create",
        projectDir,
        "--template",
        "grunge-stack",
        "--no-install",
      ]);
      expect(stdout.trim()).toBe(
        `💿 You've opted out of installing dependencies so we won't run the remix.init/index.js script for you just yet. Once you've installed dependencies, you can run it manually with \`npx remix init\`
💿 That's it! \`cd\` into "${projectDir}" and check the README for development and deploy instructions!`
      );
      expect(
        fse.existsSync(path.join(projectDir, "package.json"))
      ).toBeTruthy();
      expect(
        fse.existsSync(path.join(projectDir, "app/root.tsx"))
      ).toBeTruthy();
    });

    it("works for GitHub username/repo combo", async () => {
      let projectDir = getProjectDir("repo");
      let { stdout } = await execFile("node", [
        remix,
        "create",
        projectDir,
        "--template",
        "mcansh/snkrs",
        "--no-install",
      ]);
      expect(stdout.trim()).toBe(
        `💿 That's it! \`cd\` into "${projectDir}" and check the README for development and deploy instructions!`
      );
      expect(
        fse.existsSync(path.join(projectDir, "package.json"))
      ).toBeTruthy();
      expect(
        fse.existsSync(path.join(projectDir, "app/root.tsx"))
      ).toBeTruthy();
    });

    it("works for remote tarballs", async () => {
      let projectDir = getProjectDir("remote-tarball");
      let { stdout } = await execFile("node", [
        remix,
        "create",
        projectDir,
        "--template",
        "https://github.com/remix-run/remix/blob/635dae1d7fcd19c206f45f1d1b9226b9c3b308b0/packages/remix-dev/__tests__/fixtures/arc.tar.gz?raw=true",
        "--no-install",
      ]);
      expect(stdout.trim()).toBe(
        `💿 That's it! \`cd\` into "${projectDir}" and check the README for development and deploy instructions!`
      );
      expect(
        fse.existsSync(path.join(projectDir, "package.json"))
      ).toBeTruthy();
      expect(
        fse.existsSync(path.join(projectDir, "app/root.tsx"))
      ).toBeTruthy();
    });

    it.skip("works for different branches", async () => {
      let projectDir = getProjectDir("diff-branch");
      let { stdout } = await execFile("node", [
        remix,
        "create",
        projectDir,
        "--template",
        "https://github.com/remix-run/remix/tree/dev/templates/arc",
        "--no-install",
      ]);
      expect(stdout.trim()).toBe(
        `💿 That's it! \`cd\` into "${projectDir}" and check the README for development and deploy instructions!`
      );
<<<<<<< HEAD
      expect(
        fse.existsSync(path.join(projectDir, "package.json"))
      ).toBeTruthy();
      expect(
        fse.existsSync(path.join(projectDir, "app/root.tsx"))
      ).toBeTruthy();
=======
      expect(fs.existsSync(path.join(projectDir, "package.json"))).toBeTruthy();
      expect(fs.existsSync(path.join(projectDir, "app/root.tsx"))).toBeTruthy();
>>>>>>> b2d3e4a5
    });

    it("works for a path to a tarball on disk", async () => {
      let projectDir = getProjectDir("local-tarball");
      let { stdout } = await execFile("node", [
        remix,
        "create",
        projectDir,
        "--template",
        path.join(__dirname, "fixtures", "arc.tar.gz"),
        "--no-install",
      ]);
      expect(stdout.trim()).toBe(
        `💿 That's it! \`cd\` into "${projectDir}" and check the README for development and deploy instructions!`
      );
      expect(
        fse.existsSync(path.join(projectDir, "package.json"))
      ).toBeTruthy();
      expect(
        fse.existsSync(path.join(projectDir, "app/root.tsx"))
      ).toBeTruthy();
    });

    it("works for a file URL to a tarball on disk", async () => {
      let projectDir = getProjectDir("file-url-tarball");
      let { stdout } = await execFile("node", [
        remix,
        "create",
        projectDir,
        "--template",
        pathToFileURL(
          path.join(__dirname, "fixtures", "arc.tar.gz")
        ).toString(),
        "--no-install",
      ]);
      expect(stdout.trim()).toBe(
        `💿 That's it! \`cd\` into "${projectDir}" and check the README for development and deploy instructions!`
      );
      expect(
        fse.existsSync(path.join(projectDir, "package.json"))
      ).toBeTruthy();
      expect(
        fse.existsSync(path.join(projectDir, "app/root.tsx"))
      ).toBeTruthy();
    });

    it("converts a template to javascript", async () => {
      let projectDir = getProjectDir("template-to-js");
      let { stdout } = await execFile("node", [
        remix,
        "create",
        projectDir,
        "--template",
        "blues-stack",
        "--no-install",
        "--no-typescript",
      ]);
      expect(stdout.trim()).toBe(
        `💿 You've opted out of installing dependencies so we won't run the remix.init/index.js script for you just yet. Once you've installed dependencies, you can run it manually with \`npx remix init\`
💿 That's it! \`cd\` into "${projectDir}" and check the README for development and deploy instructions!`
      );
      expect(
        fse.existsSync(path.join(projectDir, "package.json"))
      ).toBeTruthy();
      expect(
        fse.existsSync(path.join(projectDir, "app/root.jsx"))
      ).toBeTruthy();
      expect(fse.existsSync(path.join(projectDir, "app/root.tsx"))).toBeFalsy();
      expect(
        fse.existsSync(path.join(projectDir, "tsconfig.json"))
      ).toBeFalsy();
      expect(
        fse.existsSync(path.join(projectDir, "jsconfig.json"))
      ).toBeTruthy();
      expect(
        fse.existsSync(path.join(projectDir, "app/session.server.js"))
      ).toBeTruthy();
      let pkgJSON = JSON.parse(
        fse.readFileSync(path.join(projectDir, "package.json"), "utf-8")
      );
      expect(Object.keys(pkgJSON.devDependencies)).not.toContain("typescript");
      expect(Object.keys(pkgJSON.scripts)).not.toContain("typecheck");
    });

    it("works for a file path to a directory on disk", async () => {
      let projectDir = getProjectDir("local-directory");
      let { stdout } = await execFile("node", [
        remix,
        "create",
        projectDir,
        "--template",
        path.join(process.cwd(), "examples/basic"),
        "--no-install",
      ]);
      expect(stdout.trim()).toBe(
        `💿 That's it! \`cd\` into "${projectDir}" and check the README for development and deploy instructions!`
      );
      expect(
        fse.existsSync(path.join(projectDir, "package.json"))
      ).toBeTruthy();
      expect(
        fse.existsSync(path.join(projectDir, "app/root.tsx"))
      ).toBeTruthy();
    });

    it("works for a file URL to a directory on disk", async () => {
      let projectDir = getProjectDir("file-url-directory");
      let { stdout } = await execFile("node", [
        remix,
        "create",
        projectDir,
        "--template",
        pathToFileURL(path.join(process.cwd(), "examples/basic")).toString(),
        "--no-install",
      ]);
      expect(stdout.trim()).toBe(
        `💿 That's it! \`cd\` into "${projectDir}" and check the README for development and deploy instructions!`
      );
      expect(
        fse.existsSync(path.join(projectDir, "package.json"))
      ).toBeTruthy();
      expect(
        fse.existsSync(path.join(projectDir, "app/root.tsx"))
      ).toBeTruthy();
    });

    it("runs remix.init script when installing dependencies", async () => {
      let projectDir = getProjectDir("remix-init-auto");
      let { stdout } = await execFile("node", [
        remix,
        "create",
        projectDir,
        "--template",
        path.join(__dirname, "fixtures", "successful-remix-init.tar.gz"),
        "--install",
      ]);
      expect(stdout.trim()).toContain(
        `💿 That's it! \`cd\` into "${projectDir}" and check the README for development and deploy instructions!`
      );
      expect(stdout.trim()).toContain(`💿 Running remix.init script`);
      expect(
        fse.existsSync(path.join(projectDir, "package.json"))
      ).toBeTruthy();
      expect(
        fse.existsSync(path.join(projectDir, "app/root.tsx"))
      ).toBeTruthy();
      expect(fse.existsSync(path.join(projectDir, "test.txt"))).toBeTruthy();
      expect(fse.existsSync(path.join(projectDir, "remix.init"))).toBeFalsy();
      // deps can take a bit to install
    }, 60_000);

    it("runs remix.init script when using `remix init`", async () => {
      let projectDir = getProjectDir("remix-init-manual");
      let { stdout } = await execFile("node", [
        remix,
        "create",
        projectDir,
        "--template",
        path.join(__dirname, "fixtures", "successful-remix-init.tar.gz"),
        "--no-install",
      ]);
      expect(stdout.trim()).toContain(
        `💿 That's it! \`cd\` into "${projectDir}" and check the README for development and deploy instructions!`
      );

      let initResult = await execFile("node", [remix, "init"], {
        cwd: projectDir,
      });

      expect(initResult.stdout.trim()).toBe("");
      expect(
        fse.existsSync(path.join(projectDir, "package.json"))
      ).toBeTruthy();
      expect(
        fse.existsSync(path.join(projectDir, "app/root.tsx"))
      ).toBeTruthy();
      expect(fse.existsSync(path.join(projectDir, "test.txt"))).toBeTruthy();
      // if you run `remix init` keep around the remix.init directory for future use
      expect(fse.existsSync(path.join(projectDir, "remix.init"))).toBeTruthy();
      // deps can take a bit to install
    }, 60_000);

    it("throws an error when invalid remix.init script when automatically ran", async () => {
      let projectDir = getProjectDir("invalid-remix-init-manual");
      await expect(
        execFile("node", [
          remix,
          "create",
          projectDir,
          "--template",
          path.join(__dirname, "fixtures", "failing-remix-init.tar.gz"),
          "--install",
        ])
      ).rejects.toThrowError(`🚨 Oops, remix.init failed`);

      expect(
        fse.existsSync(path.join(projectDir, "package.json"))
      ).toBeTruthy();
      expect(
        fse.existsSync(path.join(projectDir, "app/root.tsx"))
      ).toBeTruthy();
      // we should keep remix.init around if the init script fails
      expect(fse.existsSync(path.join(projectDir, "remix.init"))).toBeTruthy();
      // deps can take a bit to install
    }, 60_000);

    it("throws an error when invalid remix.init script when manually ran", async () => {
      let projectDir = getProjectDir("invalid-remix-init-manual");
      let { stdout } = await execFile("node", [
        remix,
        "create",
        projectDir,
        "--template",
        path.join(__dirname, "fixtures", "failing-remix-init.tar.gz"),
        "--no-install",
      ]);

      expect(stdout.trim()).toContain(
        `💿 That's it! \`cd\` into "${projectDir}" and check the README for development and deploy instructions!`
      );

      await expect(
        execFile("node", [remix, "init"], {
          cwd: projectDir,
        })
      ).rejects.toThrowError(`🚨 Oops, remix.init failed`);
      expect(
        fse.existsSync(path.join(projectDir, "package.json"))
      ).toBeTruthy();
      expect(
        fse.existsSync(path.join(projectDir, "app/root.tsx"))
      ).toBeTruthy();
      // we should keep remix.init around if the init script fails
      expect(fse.existsSync(path.join(projectDir, "remix.init"))).toBeTruthy();
      // deps can take a bit to install
    }, 60_000);
  });
});<|MERGE_RESOLUTION|>--- conflicted
+++ resolved
@@ -269,17 +269,12 @@
       expect(stdout.trim()).toBe(
         `💿 That's it! \`cd\` into "${projectDir}" and check the README for development and deploy instructions!`
       );
-<<<<<<< HEAD
-      expect(
-        fse.existsSync(path.join(projectDir, "package.json"))
-      ).toBeTruthy();
-      expect(
-        fse.existsSync(path.join(projectDir, "app/root.tsx"))
-      ).toBeTruthy();
-=======
-      expect(fs.existsSync(path.join(projectDir, "package.json"))).toBeTruthy();
-      expect(fs.existsSync(path.join(projectDir, "app/root.tsx"))).toBeTruthy();
->>>>>>> b2d3e4a5
+      expect(
+        fse.existsSync(path.join(projectDir, "package.json"))
+      ).toBeTruthy();
+      expect(
+        fse.existsSync(path.join(projectDir, "app/root.tsx"))
+      ).toBeTruthy();
     });
 
     it("works for a path to a tarball on disk", async () => {
