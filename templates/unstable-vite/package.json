{
  "private": true,
  "sideEffects": false,
  "type": "module",
  "scripts": {
    "build": "vite build && vite build --ssr",
<<<<<<< HEAD
    "dev": "vite dev",
    "lint": "eslint --ignore-path .gitignore --cache --cache-location ./node_modules/.cache/eslint .",
    "start": "remix-serve ./build/index.js",
=======
    "start": "remix-serve ./build/server/index.js",
>>>>>>> 82d03e8a
    "typecheck": "tsc"
  },
  "dependencies": {
    "@remix-run/node": "*",
    "@remix-run/react": "*",
    "@remix-run/serve": "*",
    "isbot": "^3.6.8",
    "react": "^18.2.0",
    "react-dom": "^18.2.0"
  },
  "devDependencies": {
    "@remix-run/dev": "*",
    "@types/react": "^18.2.20",
    "@types/react-dom": "^18.2.7",
    "@typescript-eslint/eslint-plugin": "^6.7.4",
    "eslint": "^8.38.0",
    "eslint-config-prettier": "^9.0.0",
    "eslint-import-resolver-typescript": "^3.6.1",
    "eslint-plugin-import": "^2.28.1",
    "eslint-plugin-jsx-a11y": "^6.7.1",
    "eslint-plugin-react": "^7.33.2",
    "eslint-plugin-react-hooks": "^4.6.0",
    "typescript": "^5.1.6",
    "vite": "^5.0.0",
    "vite-tsconfig-paths": "^4.2.1"
  },
  "engines": {
    "node": ">=18.0.0"
  }
}<|MERGE_RESOLUTION|>--- conflicted
+++ resolved
@@ -4,13 +4,9 @@
   "type": "module",
   "scripts": {
     "build": "vite build && vite build --ssr",
-<<<<<<< HEAD
     "dev": "vite dev",
     "lint": "eslint --ignore-path .gitignore --cache --cache-location ./node_modules/.cache/eslint .",
-    "start": "remix-serve ./build/index.js",
-=======
     "start": "remix-serve ./build/server/index.js",
->>>>>>> 82d03e8a
     "typecheck": "tsc"
   },
   "dependencies": {
